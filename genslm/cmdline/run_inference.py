--- conflicted
+++ resolved
@@ -406,13 +406,7 @@
             logits = outputs.logits.detach().cpu().numpy()
             for logit, seq_len, fasta_ind in zip(logits, seq_lens, fasta_inds):
                 self.h5logit_file["logits"].create_dataset(
-<<<<<<< HEAD
-                    f"{fasta_ind}",
-                    data=logit[:seq_len],
-                    **self.h5_kwargs,
-=======
                     f"{fasta_ind}", data=logit[:seq_len], **self.h5_kwargs
->>>>>>> bab0e097
                 )
             self.io_time += time.time() - start
 
@@ -435,13 +429,7 @@
                 embed = embeddings.detach().cpu().numpy()
                 for emb, seq_len, fasta_ind in zip(embed, seq_lens, fasta_inds):
                     h5_file["embeddings"].create_dataset(
-<<<<<<< HEAD
-                        f"{fasta_ind}",
-                        data=emb[:seq_len],
-                        **self.h5_kwargs,
-=======
                         f"{fasta_ind}", data=emb[:seq_len], **self.h5_kwargs
->>>>>>> bab0e097
                     )
 
                 h5_file.flush()

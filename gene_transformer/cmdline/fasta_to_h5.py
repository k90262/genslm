--- conflicted
+++ resolved
@@ -25,20 +25,6 @@
     files = list(fasta_dir.glob(glob_pattern))
     out_files = [output_dir / f"{f.stem}.h5" for f in files]
     already_done = set(f.name for f in output_dir.glob("*.h5"))
-<<<<<<< HEAD
-    files, out_files = zip(
-        *[
-            (fin, fout)
-            for fin, fout in zip(files, out_files)
-            if fout.name not in already_done
-        ]
-    )
-
-    func = functools.partial(
-        H5Dataset.preprocess, tokenizer=tokenizer, block_size=tokenizer_blocksize
-    )
-    chunksize = max(1, len(files) // num_workers)
-=======
 
     if len(already_done) == len(files):
         raise ValueError(f"Already processed all files in {fasta_dir}")
@@ -55,7 +41,7 @@
     func = functools.partial(
         H5Dataset.preprocess, tokenizer=tokenizer, block_size=tokenizer_blocksize
     )
->>>>>>> 84367e7b
+
     with ProcessPoolExecutor(max_workers=num_workers) as pool:
         for _ in pool.map(func, files, out_files):
             pass
